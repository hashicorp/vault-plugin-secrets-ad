package plugin

import (
	"testing"

	"github.com/hashicorp/vault/sdk/logical"
)

// The AD library of service accounts that can be checked out
// is a discrete set of features. This test suite provides
// end-to-end tests of these interrelated endpoints.
func TestCheckOuts(t *testing.T) {
	// Plant a config.
	t.Run("plant config", PlantConfig)

	// Exercise all reserve endpoints.
	t.Run("write reserve", WriteReserve)
	t.Run("read reserve", ReadReserve)
<<<<<<< HEAD
	t.Run("write reserve toggle off", WriteReserveToggleOff)
	t.Run("read reserve toggle off", ReadReserveToggleOff)
=======
	t.Run("read reserve status", ReadReserveStatus)
>>>>>>> 79bda87d
	t.Run("write conflicting reserve", WriteReserveWithConflictingServiceAccounts)
	t.Run("list reserves", ListReserves)
	t.Run("delete reserve", DeleteReserve)

	// Do some common updates on reserves and ensure they work.
	t.Run("write reserve", WriteReserve)
	t.Run("add service account", AddAnotherServiceAccount)
	t.Run("remove service account", RemoveServiceAccount)
}

func WriteReserve(t *testing.T) {
	req := &logical.Request{
		Operation: logical.CreateOperation,
		Path:      libraryPrefix + "test-reserve",
		Storage:   testStorage,
		Data: map[string]interface{}{
			"service_account_names":        []string{"tester1@example.com", "tester2@example.com"},
			"lending_period":               "10h",
			"disable_check_in_enforcement": true,
		},
	}
	resp, err := testBackend.HandleRequest(ctx, req)
	if err != nil || (resp != nil && resp.IsError()) {
		t.Fatal(err)
	}
	if resp != nil {
		t.Fatalf("expected an empty response, got: %v", resp)
	}
}

func AddAnotherServiceAccount(t *testing.T) {
	req := &logical.Request{
		Operation: logical.UpdateOperation,
		Path:      libraryPrefix + "test-reserve",
		Storage:   testStorage,
		Data: map[string]interface{}{
			"service_account_names": []string{"tester1@example.com", "tester2@example.com", "tester3@example.com"},
		},
	}
	resp, err := testBackend.HandleRequest(ctx, req)
	if err != nil || (resp != nil && resp.IsError()) {
		t.Fatal(err)
	}
	if resp != nil {
		t.Fatalf("expected an empty response, got: %v", resp)
	}
}

func RemoveServiceAccount(t *testing.T) {
	req := &logical.Request{
		Operation: logical.UpdateOperation,
		Path:      libraryPrefix + "test-reserve",
		Storage:   testStorage,
		Data: map[string]interface{}{
			"service_account_names": []string{"tester1@example.com", "tester2@example.com"},
		},
	}
	resp, err := testBackend.HandleRequest(ctx, req)
	if err != nil || (resp != nil && resp.IsError()) {
		t.Fatal(err)
	}
	if resp != nil {
		t.Fatalf("expected an empty response, got: %v", resp)
	}
}

func ReadReserve(t *testing.T) {
	req := &logical.Request{
		Operation: logical.ReadOperation,
		Path:      libraryPrefix + "test-reserve",
		Storage:   testStorage,
	}
	resp, err := testBackend.HandleRequest(ctx, req)
	if err != nil || (resp != nil && resp.IsError()) {
		t.Fatal(err)
	}
	if resp == nil {
		t.Fatal("expected a response")
	}
	serviceAccountNames := resp.Data["service_account_names"].([]string)
	if len(serviceAccountNames) != 2 {
		t.Fatal("expected 2")
	}
	disableCheckInEnforcement := resp.Data["disable_check_in_enforcement"].(bool)
	if !disableCheckInEnforcement {
		t.Fatal("check-in enforcement should be disabled")
	}
}

func WriteReserveToggleOff(t *testing.T) {
	req := &logical.Request{
		Operation: logical.UpdateOperation,
		Path:      libraryPrefix + "test-reserve",
		Storage:   testStorage,
		Data: map[string]interface{}{
			"service_account_names":        []string{"tester1@example.com", "tester2@example.com"},
			"lending_period":               "10h",
			"disable_check_in_enforcement": false,
		},
	}
	resp, err := testBackend.HandleRequest(ctx, req)
	if err != nil || (resp != nil && resp.IsError()) {
		t.Fatal(err)
	}
	if resp != nil {
		t.Fatalf("expected an empty response, got: %v", resp)
	}
}

func ReadReserveToggleOff(t *testing.T) {
	req := &logical.Request{
		Operation: logical.ReadOperation,
		Path:      libraryPrefix + "test-reserve",
		Storage:   testStorage,
	}
	resp, err := testBackend.HandleRequest(ctx, req)
	if err != nil || (resp != nil && resp.IsError()) {
		t.Fatal(err)
	}
	if resp == nil {
		t.Fatal("expected a response")
	}
	serviceAccountNames := resp.Data["service_account_names"].([]string)
	if len(serviceAccountNames) != 2 {
		t.Fatal("expected 2")
	}
	disableCheckInEnforcement := resp.Data["disable_check_in_enforcement"].(bool)
	if disableCheckInEnforcement {
		t.Fatal("check-in enforcement should be enabled")
	}
}

func ReadReserveStatus(t *testing.T) {
	req := &logical.Request{
		Operation: logical.ReadOperation,
		Path:      libraryPrefix + "test-reserve/status",
		Storage:   testStorage,
	}
	resp, err := testBackend.HandleRequest(ctx, req)
	if err != nil || (resp != nil && resp.IsError()) {
		t.Fatal(err)
	}
	if resp == nil {
		t.Fatal("expected a response")
	}
	if len(resp.Data) != 2 {
		t.Fatal("length should be 2 because there are two service accounts in this reserve")
	}
	testerStatus := resp.Data["tester1@example.com"].(map[string]interface{})
	if !testerStatus["available"].(bool) {
		t.Fatal("should be available for checkout")
	}
}

func WriteReserveWithConflictingServiceAccounts(t *testing.T) {
	req := &logical.Request{
		Operation: logical.CreateOperation,
		Path:      libraryPrefix + "test-reserve2",
		Storage:   testStorage,
		Data: map[string]interface{}{
			"service_account_names": "tester1@example.com",
		},
	}
	resp, err := testBackend.HandleRequest(ctx, req)
	if err != nil {
		t.Fatal(err)
	}
	if resp == nil || !resp.IsError() {
		t.Fatal("expected err response because we're adding a service account managed by another reserve")
	}
}

func ListReserves(t *testing.T) {
	req := &logical.Request{
		Operation: logical.ListOperation,
		Path:      libraryPrefix,
		Storage:   testStorage,
	}
	resp, err := testBackend.HandleRequest(ctx, req)
	if err != nil || (resp != nil && resp.IsError()) {
		t.Fatal(err)
	}
	if resp == nil {
		t.Fatal("expected a response")
	}
	listedKeys := resp.Data["keys"].([]string)
	if len(listedKeys) != 1 {
		t.Fatalf("expected 1 key but received %s", listedKeys)
	}
	if "test-reserve" != listedKeys[0] {
		t.Fatal("expected test-reserve to be the only listed item")
	}
}

func DeleteReserve(t *testing.T) {
	req := &logical.Request{
		Operation: logical.DeleteOperation,
		Path:      libraryPrefix + "test-reserve",
		Storage:   testStorage,
	}
	resp, err := testBackend.HandleRequest(ctx, req)
	if err != nil || (resp != nil && resp.IsError()) {
		t.Fatal(err)
	}
	if resp != nil {
		t.Fatalf("expected an empty response, got: %v", resp)
	}
}<|MERGE_RESOLUTION|>--- conflicted
+++ resolved
@@ -16,12 +16,9 @@
 	// Exercise all reserve endpoints.
 	t.Run("write reserve", WriteReserve)
 	t.Run("read reserve", ReadReserve)
-<<<<<<< HEAD
+	t.Run("read reserve status", ReadReserveStatus)
 	t.Run("write reserve toggle off", WriteReserveToggleOff)
 	t.Run("read reserve toggle off", ReadReserveToggleOff)
-=======
-	t.Run("read reserve status", ReadReserveStatus)
->>>>>>> 79bda87d
 	t.Run("write conflicting reserve", WriteReserveWithConflictingServiceAccounts)
 	t.Run("list reserves", ListReserves)
 	t.Run("delete reserve", DeleteReserve)
